// Copyright 2013-2014 The Rust Project Developers. See the COPYRIGHT
// file at the top-level directory of this distribution and at
// http://rust-lang.org/COPYRIGHT.
//
// Licensed under the Apache License, Version 2.0 <LICENSE-APACHE or
// http://www.apache.org/licenses/LICENSE-2.0> or the MIT license
// <LICENSE-MIT or http://opensource.org/licenses/MIT>, at your
// option. This file may not be copied, modified, or distributed
// except according to those terms.

//! Interfaces to the operating system provided random number
//! generators.

pub use self::imp::OsRng;

#[cfg(all(unix, not(target_os = "ios")))]
mod imp {
    extern crate libc;

    use self::OsRngInner::*;

    use io::{IoResult, File};
    use path::Path;
    use rand::Rng;
    use rand::reader::ReaderRng;
    use result::Result::{Ok, Err};
    use slice::SliceExt;
    use mem;
    use os::errno;

    #[cfg(all(target_os = "linux",
              any(target_arch = "x86_64", target_arch = "x86", target_arch = "arm")))]
    fn getrandom(buf: &mut [u8]) -> libc::c_long {
        extern "C" {
            fn syscall(number: libc::c_long, ...) -> libc::c_long;
        }

        #[cfg(target_arch = "x86_64")]
        const NR_GETRANDOM: libc::c_long = 318;
        #[cfg(target_arch = "x86")]
        const NR_GETRANDOM: libc::c_long = 355;
        #[cfg(target_arch = "arm")]
        const NR_GETRANDOM: libc::c_long = 384;

        unsafe {
            syscall(NR_GETRANDOM, buf.as_mut_ptr(), buf.len(), 0u)
        }
    }

    #[cfg(not(all(target_os = "linux",
                  any(target_arch = "x86_64", target_arch = "x86", target_arch = "arm"))))]
    fn getrandom(_buf: &mut [u8]) -> libc::c_long { -1 }

    fn getrandom_fill_bytes(v: &mut [u8]) {
        let mut read = 0;
        let len = v.len();
        while read < len {
            let result = getrandom(v.slice_from_mut(read));
            if result == -1 {
                let err = errno() as libc::c_int;
                if err == libc::EINTR {
                    continue;
                } else {
                    panic!("unexpected getrandom error: {}", err);
                }
            } else {
                read += result as uint;
            }
        }
    }

    fn getrandom_next_u32() -> u32 {
        let mut buf: [u8; 4] = [0u8; 4];
        getrandom_fill_bytes(&mut buf);
        unsafe { mem::transmute::<[u8; 4], u32>(buf) }
    }

    fn getrandom_next_u64() -> u64 {
        let mut buf: [u8; 8] = [0u8; 8];
        getrandom_fill_bytes(&mut buf);
        unsafe { mem::transmute::<[u8; 8], u64>(buf) }
    }

    #[cfg(all(target_os = "linux",
              any(target_arch = "x86_64", target_arch = "x86", target_arch = "arm")))]
    fn is_getrandom_available() -> bool {
        use sync::atomic::{AtomicBool, INIT_ATOMIC_BOOL, Relaxed};

        static GETRANDOM_CHECKED: AtomicBool = INIT_ATOMIC_BOOL;
        static GETRANDOM_AVAILABLE: AtomicBool = INIT_ATOMIC_BOOL;

        if !GETRANDOM_CHECKED.load(Relaxed) {
            let mut buf: [u8; 0] = [];
            let result = getrandom(&mut buf);
            let available = if result == -1 {
                let err = errno() as libc::c_int;
                err != libc::ENOSYS
            } else {
                true
            };
            GETRANDOM_AVAILABLE.store(available, Relaxed);
            GETRANDOM_CHECKED.store(true, Relaxed);
            available
        } else {
            GETRANDOM_AVAILABLE.load(Relaxed)
        }
    }

    #[cfg(not(all(target_os = "linux",
                  any(target_arch = "x86_64", target_arch = "x86", target_arch = "arm"))))]
    fn is_getrandom_available() -> bool { false }

    /// A random number generator that retrieves randomness straight from
    /// the operating system. Platform sources:
    ///
    /// - Unix-like systems (Linux, Android, Mac OSX): read directly from
    ///   `/dev/urandom`, or from `getrandom(2)` system call if available.
    /// - Windows: calls `CryptGenRandom`, using the default cryptographic
    ///   service provider with the `PROV_RSA_FULL` type.
    /// - iOS: calls SecRandomCopyBytes as /dev/(u)random is sandboxed.
    ///
    /// This does not block.
    pub struct OsRng {
        inner: OsRngInner,
    }

    enum OsRngInner {
        OsGetrandomRng,
        OsReaderRng(ReaderRng<File>),
    }

    impl OsRng {
        /// Create a new `OsRng`.
        pub fn new() -> IoResult<OsRng> {
            if is_getrandom_available() {
                return Ok(OsRng { inner: OsGetrandomRng });
            }

            let reader = try!(File::open(&Path::new("/dev/urandom")));
            let reader_rng = ReaderRng::new(reader);

            Ok(OsRng { inner: OsReaderRng(reader_rng) })
        }
    }

    impl Rng for OsRng {
        fn next_u32(&mut self) -> u32 {
            match self.inner {
                OsGetrandomRng => getrandom_next_u32(),
                OsReaderRng(ref mut rng) => rng.next_u32(),
            }
        }
        fn next_u64(&mut self) -> u64 {
            match self.inner {
                OsGetrandomRng => getrandom_next_u64(),
                OsReaderRng(ref mut rng) => rng.next_u64(),
            }
        }
        fn fill_bytes(&mut self, v: &mut [u8]) {
            match self.inner {
                OsGetrandomRng => getrandom_fill_bytes(v),
                OsReaderRng(ref mut rng) => rng.fill_bytes(v)
            }
        }
    }
}

#[cfg(target_os = "ios")]
mod imp {
    extern crate libc;

    use io::{IoResult};
    use kinds::Sync;
    use mem;
    use os;
    use rand::Rng;
    use result::Result::{Ok};
    use self::libc::{c_int, size_t};
    use slice::SliceExt;

    /// A random number generator that retrieves randomness straight from
    /// the operating system. Platform sources:
    ///
    /// - Unix-like systems (Linux, Android, Mac OSX): read directly from
    ///   `/dev/urandom`, or from `getrandom(2)` system call if available.
    /// - Windows: calls `CryptGenRandom`, using the default cryptographic
    ///   service provider with the `PROV_RSA_FULL` type.
    /// - iOS: calls SecRandomCopyBytes as /dev/(u)random is sandboxed.
    ///
    /// This does not block.
    #[allow(missing_copy_implementations)]
    pub struct OsRng {
        // dummy field to ensure that this struct cannot be constructed outside of this module
        _dummy: (),
    }

    #[repr(C)]
    struct SecRandom;

    unsafe impl Sync for *const SecRandom {}

    #[allow(non_upper_case_globals)]
    static kSecRandomDefault: *const SecRandom = 0 as *const SecRandom;

    #[link(name = "Security", kind = "framework")]
    extern "C" {
        fn SecRandomCopyBytes(rnd: *const SecRandom,
                              count: size_t, bytes: *mut u8) -> c_int;
    }

    impl OsRng {
        /// Create a new `OsRng`.
        pub fn new() -> IoResult<OsRng> {
            Ok(OsRng { _dummy: () })
        }
    }

    impl Rng for OsRng {
        fn next_u32(&mut self) -> u32 {
            let mut v = [0u8; 4];
            self.fill_bytes(&mut v);
            unsafe { mem::transmute(v) }
        }
        fn next_u64(&mut self) -> u64 {
            let mut v = [0u8; 8];
            self.fill_bytes(&mut v);
            unsafe { mem::transmute(v) }
        }
        fn fill_bytes(&mut self, v: &mut [u8]) {
            let ret = unsafe {
                SecRandomCopyBytes(kSecRandomDefault, v.len() as size_t, v.as_mut_ptr())
            };
            if ret == -1 {
                panic!("couldn't generate random bytes: {}", os::last_os_error());
            }
        }
    }
}

#[cfg(windows)]
mod imp {
    extern crate libc;

    use io::{IoResult, IoError};
    use mem;
    use ops::Drop;
    use os;
    use rand::Rng;
    use result::Result::{Ok, Err};
    use self::libc::{DWORD, BYTE, LPCSTR, BOOL};
    use self::libc::types::os::arch::extra::{LONG_PTR};
    use slice::SliceExt;

    type HCRYPTPROV = LONG_PTR;

    /// A random number generator that retrieves randomness straight from
    /// the operating system. Platform sources:
    ///
    /// - Unix-like systems (Linux, Android, Mac OSX): read directly from
    ///   `/dev/urandom`, or from `getrandom(2)` system call if available.
    /// - Windows: calls `CryptGenRandom`, using the default cryptographic
    ///   service provider with the `PROV_RSA_FULL` type.
    /// - iOS: calls SecRandomCopyBytes as /dev/(u)random is sandboxed.
    ///
    /// This does not block.
    pub struct OsRng {
        hcryptprov: HCRYPTPROV
    }

    static PROV_RSA_FULL: DWORD = 1;
    static CRYPT_SILENT: DWORD = 64;
    static CRYPT_VERIFYCONTEXT: DWORD = 0xF0000000;

    #[allow(non_snake_case)]
    extern "system" {
        fn CryptAcquireContextA(phProv: *mut HCRYPTPROV,
                                pszContainer: LPCSTR,
                                pszProvider: LPCSTR,
                                dwProvType: DWORD,
                                dwFlags: DWORD) -> BOOL;
        fn CryptGenRandom(hProv: HCRYPTPROV,
                          dwLen: DWORD,
                          pbBuffer: *mut BYTE) -> BOOL;
        fn CryptReleaseContext(hProv: HCRYPTPROV, dwFlags: DWORD) -> BOOL;
    }

    impl OsRng {
        /// Create a new `OsRng`.
        pub fn new() -> IoResult<OsRng> {
            let mut hcp = 0;
            let ret = unsafe {
                CryptAcquireContextA(&mut hcp, 0 as LPCSTR, 0 as LPCSTR,
                                     PROV_RSA_FULL,
                                     CRYPT_VERIFYCONTEXT | CRYPT_SILENT)
            };

            if ret == 0 {
                Err(IoError::last_error())
            } else {
                Ok(OsRng { hcryptprov: hcp })
            }
        }
    }

    impl Rng for OsRng {
        fn next_u32(&mut self) -> u32 {
            let mut v = [0u8; 4];
            self.fill_bytes(&mut v);
            unsafe { mem::transmute(v) }
        }
        fn next_u64(&mut self) -> u64 {
            let mut v = [0u8; 8];
            self.fill_bytes(&mut v);
            unsafe { mem::transmute(v) }
        }
        fn fill_bytes(&mut self, v: &mut [u8]) {
            let ret = unsafe {
                CryptGenRandom(self.hcryptprov, v.len() as DWORD,
                               v.as_mut_ptr())
            };
            if ret == 0 {
                panic!("couldn't generate random bytes: {}", os::last_os_error());
            }
        }
    }

    impl Drop for OsRng {
        fn drop(&mut self) {
            let ret = unsafe {
                CryptReleaseContext(self.hcryptprov, 0)
            };
            if ret == 0 {
                panic!("couldn't release context: {}", os::last_os_error());
            }
        }
    }
}

#[cfg(test)]
mod test {
    use prelude::v1::*;

<<<<<<< HEAD
    use comm::channel;
=======
    use sync::mpsc::channel;
>>>>>>> f539c1e9
    use rand::Rng;
    use super::OsRng;
    use thread::Thread;

    #[test]
    fn test_os_rng() {
        let mut r = OsRng::new().unwrap();

        r.next_u32();
        r.next_u64();

        let mut v = [0u8; 1000];
        r.fill_bytes(&mut v);
    }

    #[test]
    fn test_os_rng_tasks() {

        let mut txs = vec!();
        for _ in range(0u, 20) {
            let (tx, rx) = channel();
            txs.push(tx);

            Thread::spawn(move|| {
                // wait until all the tasks are ready to go.
                rx.recv().unwrap();

                // deschedule to attempt to interleave things as much
                // as possible (XXX: is this a good test?)
                let mut r = OsRng::new().unwrap();
                Thread::yield_now();
                let mut v = [0u8; 1000];

                for _ in range(0u, 100) {
                    r.next_u32();
                    Thread::yield_now();
                    r.next_u64();
                    Thread::yield_now();
                    r.fill_bytes(&mut v);
                    Thread::yield_now();
                }
            }).detach();
        }

        // start all the tasks
        for tx in txs.iter() {
            tx.send(()).unwrap();
        }
    }
}<|MERGE_RESOLUTION|>--- conflicted
+++ resolved
@@ -340,11 +340,7 @@
 mod test {
     use prelude::v1::*;
 
-<<<<<<< HEAD
-    use comm::channel;
-=======
     use sync::mpsc::channel;
->>>>>>> f539c1e9
     use rand::Rng;
     use super::OsRng;
     use thread::Thread;
